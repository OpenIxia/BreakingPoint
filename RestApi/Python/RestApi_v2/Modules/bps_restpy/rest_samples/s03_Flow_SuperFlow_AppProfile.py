# Title:  Python Script made to create a Test Model from scratch.
# Date:   April 2020
# Actions:
#   1. Login to BPS box
#   2. Create a new superflow from scratch
#   3. Add flow and actions to the new created superflow
#   4. Save the superflow
#   5. Edit parameters inside an action
#   6. Add the created superflow to a Application Mix
#   7. Run a test with the AppMix and get the result.


########################################
import time, sys, os
# Add bps_restpy libpath *required if the library is not installed
libpath = os.path.abspath(__file__+"/../../..")
sys.path.insert(0,libpath)

from bps_restpy.bps import BPS,pp


########################################
# Demo script global variables
# Demo script global variables
new_superflow_name  =  "CreatedSuperFlow"
new_appprofile_name =  "CreatedAppProfile"
new_testmodel_name  =  "TestModel_Edited"

#bps system info
<<<<<<< HEAD
bps_system  = '10.36.81.87'
bpsuser     = 'admin'
bpspass     = 'admin'

slot_number = 3
=======
# bps_system  = '<BPS_BOX_IP/HOSTNAME>'
# bpsuser     = 'bps user'
# bpspass     = 'bps pass'
bps_system  = '10.36.83.74'
bpsuser     = 'admin'
bpspass     = 'admin'


slot_number = 4
>>>>>>> 3d686e0e
port_list   = [0, 1]

########################################
#optional the port group used for port reservation
port_group_id = 12

########################################
# Login to BPS box
bps = BPS(bps_system, bpsuser, bpspass)
bps.login()


# # # SUPERFLOW
########################################
print("Create a SuperFlow from scratch with no name.")
bps.superflow.new()

print("Add host a new host besides the defaults Server/Client")
newhost = 'Auth Server'
bps.superflow.hosts.put({'id' : newhost})
bps.superflow.hosts[newhost].patch({u'iface': u'origin', u'hostname': u'client%n.example.int'})
bps.superflow.hosts[newhost].ip.type.set('random')
print (bps.superflow.hosts[newhost].get())


print("Get all available canned flows that have 'plus' in the name.")
for flow in bps.superflow.flows.getCannedFlows():
    if 'plus' in flow['name']:
        print ("name: %s, label: %s" % (flow['name'], flow['label']) )

print("Add a flow")
bps.superflow.addFlow(
    {"name": "plus050", "to": "Server", "from": "Client"})

print("Add action 1")
bps.superflow.addAction(flowid = 1, type = "tls_accept", actionid = 1, source = "server")

#disable from action 1 parameters the tlsCiphers options not used
disableParameters = {
'tls_ciphers2':{"delete":True},
'tls_ciphers3':{"delete":True},
'tls_ciphers4':{"delete":True},
'tls_ciphers5':{"delete":True}
}
if 'tls_ciphers5' in bps.superflow.actions[0].get():
    bps.superflow.actions[0].patch(disableParameters)

#set action 1 TLS version to TLSv1.2 -> internal name 'TLS_VERSION_3_3' (visible when in  UI when mouse hovering over the action parameter value)
bps.superflow.actions[0].set({'tls_max_version':'TLS_VERSION_3_3'})

#display action 1 parameters after being set
pp (bps.superflow.actions[0].get())

print("Save the current working superflow under a new name.")
bps.superflow.saveAs(new_superflow_name, True)

print("Add action 2")
bps.superflow.addAction(flowid = 1, type = "tls_start", actionid = 2, source ="client")

print("Add action 3")
bps.superflow.addAction(1, "register_request", 3, "client")

print("Save the superflow under the same name")
bps.superflow.saveAs(new_superflow_name, force = True)

print("Remove action 3")
bps.superflow.removeAction(3)

print("Save superflow")
bps.superflow.save()

print("Change parameters inside action 2")
bps.superflow.actions["2"].set({"tls_handshake_timeout": 20})
bps.superflow.actions["1"].set({"tls_max_version": "TLS_VERSION_3_1"})
print("Change the cipher to RSA_WITH_RC4_128_MD5. \
The real value can be read from the tool tip\
inside UI hovering over the cipher name.In this case: ")
bps.superflow.actions["1"].set({"tls_ciphers": "TLS_CIPHERSUITE_0004"})

print("Change Certificates and Private key parameters inside action 1")
bps.superflow.actions["1"].set({"u'tls_own_cert": "BreakingPoint_serverB_2048.key"})
bps.superflow.actions["1"].set({"tls_own_key": "BreakingPoint_serverB_2048.key"})

print("Save superflow")
bps.superflow.save()

print("Gets params inside action 2")
action_dict_param = bps.superflow.actions["2"].get()
timeout = action_dict_param["tls_handshake_timeout"]
decryptMode = action_dict_param["tls_decrypt_mode"]
print("Handshake timeout: %s  and the decrypt mode: %s" %
      (timeout, decryptMode))

print("Save superflow")
bps.superflow.save()

<<<<<<< HEAD
print ("Create a new appProfile")
=======
print("Create a new appProfile")
>>>>>>> 3d686e0e
bps.appProfile.new()
bps.appProfile.name.set(new_appprofile_name)


print('Preparing to add: %s' % new_superflow_name)
superflows_to_use = [{"superflow": new_superflow_name, "weight": 2 }]
print("Find 2 more canned SIP flows")
sip_canned_flows = bps.superflow.search('sip',limit = 100, sort='name', sortorder = 'ascending')
print('Preparing to add: ', sip_canned_flows[0]['name'])
superflows_to_use.append({"superflow": sip_canned_flows[0]['name'], "weight": 1 })
print('Preparing to add: ', sip_canned_flows[1]['name'])
superflows_to_use.append({"superflow": sip_canned_flows[1]['name'], "weight": 2 })
print('Adding superflows to approfile: %s' % new_appprofile_name)
bps.appProfile.add(superflows_to_use)
bps.appProfile.saveAs(new_appprofile_name, force = True)

print("Create a new testmodel to use the newly created aplication mix")
bps.testmodel.new()
print('Adding an application simulator component ')
bps.testmodel.add(name='my_appsim', type='appsim', active=True, component='appsim')
print('Configure with the created application profile ')
pset={"profile": new_appprofile_name}
#get the id of the 1st component
cmpid = bps.testmodel.component.get()[0]['id']
#set the profile on the component
bps.testmodel.component[cmpid].patch(pset)
bps.testmodel.saveAs(new_testmodel_name, force = True)

####
########################################
print("Reserve Ports")
for p in port_list:
    bps.topology.reserve([{'slot': slot_number, 'port': p, 'group': port_group_id}])


########################################
print("Run test and Get Progress:")
test_id_json = bps.testmodel.run(modelname=new_testmodel_name, group=port_group_id)
testid = str( test_id_json["runid"])
run_id = 'TEST-' + testid
print("Test Run Id: %s"%run_id)

#get the ids for all tests running on the chassis
runningTests_Ids = [test['id'] for  test in bps.topology.runningTest.get()] 
#wait while the test is still running
while run_id in runningTests_Ids:
     run_state =  bps.topology.runningTest[run_id].get()
     #print progress if test started
     try: print ('progress: %s%% , runtime %ss' % (run_state['progress'], run_state['runtime'] ))
     except: print ("Starting...")
     time.sleep(2)
     #update the current running tests
     runningTests_Ids = [test['id'] for  test in bps.topology.runningTest.get()] 

print("~The test finished the execution.")
results = bps.reports.search(searchString=new_testmodel_name, limit=10, sort="endTime", sortorder="descending")
result  = results[0]
print ("%s execution duration %s ended with status: %s " % (result['name'], result['duration'], result['result']) )

#getting 3.4 Section: Synopsis Summary of Results from the Report
tabledata = bps.reports.getReportTable(runid=testid, sectionId="3.4")
pp(tabledata)

print ("Unreserving the ports")
for p in port_list:
    bps.topology.unreserve([{'slot': slot_number, 'port': p, 'group': 2}])

bps.logout()




<|MERGE_RESOLUTION|>--- conflicted
+++ resolved
@@ -27,13 +27,7 @@
 new_testmodel_name  =  "TestModel_Edited"
 
 #bps system info
-<<<<<<< HEAD
-bps_system  = '10.36.81.87'
-bpsuser     = 'admin'
-bpspass     = 'admin'
-
-slot_number = 3
-=======
+############################################
 # bps_system  = '<BPS_BOX_IP/HOSTNAME>'
 # bpsuser     = 'bps user'
 # bpspass     = 'bps pass'
@@ -43,7 +37,6 @@
 
 
 slot_number = 4
->>>>>>> 3d686e0e
 port_list   = [0, 1]
 
 ########################################
@@ -140,11 +133,8 @@
 print("Save superflow")
 bps.superflow.save()
 
-<<<<<<< HEAD
+
 print ("Create a new appProfile")
-=======
-print("Create a new appProfile")
->>>>>>> 3d686e0e
 bps.appProfile.new()
 bps.appProfile.name.set(new_appprofile_name)
 
